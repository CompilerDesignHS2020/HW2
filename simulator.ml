--- conflicted
+++ resolved
@@ -355,64 +355,6 @@
           m.flags.fo <- false;
           m.flags.fs <- result < 0L;
           m.flags.fz <- result = 0L;
-<<<<<<< HEAD
-          if amt = 1L then
-            m.flags.fo <- (Int64.shift_right_logical old_dest 63) = 1L;
-        );
-        write_op m (get_elem oplist 1) result;
-
-
-        (*Shlq AMT DEST: shift dest left by amt, read flag magic in docu *)
-      | Shlq ->
-        let amt = (Int64.to_int (read_op m (get_elem oplist 0))) in
-        let res = Int64.shift_left (read_op m (get_elem oplist 0)) amt in
-        let orig_dest_op = (get_elem oplist 1) in
-        write_op m orig_dest_op res;
-        if amt != 0 then
-          m.flags.fs <- res < 0L;
-        m.flags.fz <- res = 0L;
-        if amt = 1 then
-          let orig_dest_val = (read_op m orig_dest_op)in
-          m.flags.fo <- Int64.logand (Int64.shift_right_logical orig_dest_val 62) 1L = Int64.logand (Int64.shift_right_logical orig_dest_val 63) 1L;
-
-      (* Jmp src1: rip = src1 *)
-      | Jmp ->
-        write_op m (Reg(Rip)) (read_op m (get_elem oplist 0))
-
-      (* J CC src1: if CC holds then RIP = src1, else RIP -= 8 (at end of step fun it gets incremented) *)
-      | J(cnd) ->
-        if (interp_cnd m.flags cnd) then 
-          write_op m (Reg(Rip)) (read_op m (get_elem oplist 0))
-        else
-          write_op m (Reg(Rip)) (Int64.sub (read_op m (Reg(Rip))) 8L)
-
-      (* cmpq src1 src2: do src2 - src1; change flags respectively *)
-      | Cmpq  ->
-        let open Int64_overflow in
-        let ret = Int64_overflow.sub (read_op m (get_elem oplist 0)) (read_op m (get_elem oplist 1)) in
-        m.flags.fz <- (ret.value = 0L);
-        m.flags.fs <- (ret.value < 0L);
-        m.flags.fo <- ret.overflow
-
-      (* setb CC Dest: if CC holds then move 1 to DEST's lower byte, else move 0 there *)
-      | Set(cnd) ->
-        write_op m (get_elem oplist 0) (if (interp_cnd m.flags cnd) then 1L else 0L)
-
-      (* Callq SRC: push rip to top of stack; rsp = rsp - 8; move SRC to rip*)
-      | Callq ->
-        write_op m (Reg(Rsp)) (Int64.sub (read_op m (Reg(Rsp))) 8L);
-        write_op m (Ind2(Rsp)) (read_op m (Reg(Rip)));
-        write_op m (Reg(Rip)) (read_op m (get_elem oplist 0)) 
-
-      (* Retq: pop top of stack into rip; rsp = rsp + 8*)
-      | Retq -> 
-        write_op m (Reg(Rip)) (read_op m (Ind2(Rsp))); 
-        write_op m (Reg(Rsp)) (Int64.add (read_op m (Reg(Rsp))) 8L)
-
-    end
-  | InsFrag -> () (* never read this you fool *)
-  | Byte(b) -> () (* read data byte, this is illegal *)
-=======
 
           (* Andq SRC DEST: dest <- dest and src; sets flags; OF flag always false *)
         | Andq ->
@@ -421,7 +363,6 @@
           m.flags.fo <- false;
           m.flags.fs <- result < 0L;
           m.flags.fz <- result = 0L;
->>>>>>> f31d490c
 
 
           (* Sarq AMT DEST dest <- dest >> amt; set flags if amt !=0; OF flag is true if amt == 1*)
