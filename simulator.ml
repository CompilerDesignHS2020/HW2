--- conflicted
+++ resolved
@@ -584,18 +584,13 @@
   | Text(insts) -> sbytes_of_ins_list insts sym_tbl
   | Data(datas) -> sbytes_of_data_list datas
 
-<<<<<<< HEAD
 (*
 creates an sbyte list from  elem list. 
 - elem list is text only or data only
 - calls element-wise fun "create_sbyte_from_elem"
  *)
-let rec create_text_seg (text_only_list: elem list) (sym_tbl: sym list) : sbyte list =
-  match text_only_list with
-=======
 let rec create_seg (element_list: elem list) (sym_tbl: sym list) : sbyte list =
   match element_list with
->>>>>>> f8464727
   | [] -> []
   | h::tl -> let sbytes_of_head = create_sbyte_from_elem h sym_tbl in 
     sbytes_of_head@(create_seg tl sym_tbl)
