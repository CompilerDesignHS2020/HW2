--- conflicted
+++ resolved
@@ -230,8 +230,6 @@
     end in
     read_mem m (get_mem_ind (Int64.add m.regs.(rind r3) i))
 
-<<<<<<< HEAD
-=======
 let get_elem (l:operand list) (ind0:int) : operand =
     let rec rec_get (list: operand list) ind =
         begin match list with 
@@ -245,7 +243,6 @@
       in 
     rec_get l 0
 
->>>>>>> 38496b5b
 
 let step (m:mach) : unit =
   let inst_byte = m.mem.(get_mem_ind m.regs.( rind Rip)) in
